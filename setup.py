--- conflicted
+++ resolved
@@ -18,18 +18,6 @@
     packages=find_packages(),
     test_suite="eve.tests",
     install_requires=[
-<<<<<<< HEAD
-        'cerberus==0.7.2',
-        'events==0.2.1',
-        'simplejson==3.5.2',
-        'werkzeug==0.9.6',
-        'markupsafe==0.23',
-        'jinja2==2.7.3',
-        'itsdangerous==0.24',
-        'flask==0.10.1',
-        'pymongo==2.7.1',
-        'flask-pymongo==0.3.0',
-=======
         'cerberus>=0.7,<0.8',
         'events>=0.2.1,<0.3',
         'simplejson>=3.3.0,<0.4',
@@ -40,7 +28,6 @@
         'flask>=0.10.1,<0.11',
         'pymongo>=2.7.1,<3.0',
         'flask-pymongo>=0.3.0,<0.4',
->>>>>>> 68a031cf
     ],
     tests_require=['redis'],
     classifiers=[
