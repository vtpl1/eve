--- conflicted
+++ resolved
@@ -12,11 +12,8 @@
     :license: BSD, see LICENSE for more details.
 
     .. versionchanged:: 0.1.0
-<<<<<<< HEAD
+       'EMBEDDING' added and set to True.
        'HATEOAS' added and set to True.
-=======
-       'EMBEDDING' added and set to True.
->>>>>>> 56f2f930
 
     .. versionchanged:: 0.0.9
        'FILTERS' boolean changed to 'ALLOWED_FILTERS' list.
