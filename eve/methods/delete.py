--- conflicted
+++ resolved
@@ -29,13 +29,9 @@
     :param **lookup: item lookup query.
 
     .. versionchanged:: 0.4
-<<<<<<< HEAD
-       'on_delete' events raised before performing the delete.
        Support for document versioning.
-=======
        'on_delete_item' events raised before performing the delete.
        'on_deleted_item' events raised after performing the delete.
->>>>>>> 88166d16
 
     .. versionchanged:: 0.3
        Delete media files as needed.
@@ -88,13 +84,9 @@
     drop indexes. Use with caution!
 
     .. versionchanged:: 0.4
-<<<<<<< HEAD
-       'on_resource_delete' raised before performing the actual delete.
        Support for document versioning.
-=======
        'on_delete_resource' raised before performing the actual delete.
        'on_deleted_resource' raised after performing the delete
->>>>>>> 88166d16
 
     .. versionchanged:: 0.3
        Support for the lookup filter, which allows for develtion of
@@ -112,14 +104,12 @@
     # by use of this global method (if should be disabled). Media cleanup is
     # handled at the item endpoint by the delete() method (see above).
     app.data.remove(resource, lookup)
-<<<<<<< HEAD
+
     # TODO: should attempt to delete version collection even if setting is off
     if app.config['DOMAIN'][resource]['versioning'] is True:
-        app.data.remove(resource+config.VERSIONS, lookup)
-=======
+        app.data.remove(resource + config.VERSIONS, lookup)
 
     getattr(app, "on_deleted_resource")(resource)
     getattr(app, "on_deleted_resource_%s" % resource)()
->>>>>>> 88166d16
 
     return {}, None, None, 200