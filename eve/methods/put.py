--- conflicted
+++ resolved
@@ -160,14 +160,6 @@
             last_modified = datetime.utcnow().replace(microsecond=0)
             document[config.LAST_UPDATED] = last_modified
             document[config.DATE_CREATED] = original[config.DATE_CREATED]
-<<<<<<< HEAD
-
-            # ID_FIELD not in document means it is not being automatically
-            # handled (it has been set to a field which exists in the
-            # resource schema.
-            if config.ID_FIELD not in document:
-                document[config.ID_FIELD] = object_id
-=======
             if resource_def['soft_delete'] is True:
                 # PUT with soft delete enabled should always set the DELETED
                 # field to False. We are either carrying through un-deleted
@@ -179,7 +171,6 @@
             # resource schema.
             if resource_def['id_field'] not in document:
                 document[resource_def['id_field']] = object_id
->>>>>>> 9924824c
 
             resolve_user_restricted_access(document, resource)
             resolve_default_values(document, resource_def['defaults'])
@@ -198,14 +189,8 @@
                     resource, object_id, document, original)
             except app.data.OriginalChangedError:
                 if concurrency_check:
-<<<<<<< HEAD
-                    abort(412, description=debug_error_message(
-                        'Client and server etags don\'t match'
-                    ))
-=======
                     abort(412,
                           description='Client and server etags don\'t match')
->>>>>>> 9924824c
 
             # update oplog if needed
             oplog_push(resource, document, 'PUT')
