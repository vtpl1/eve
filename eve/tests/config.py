# -*- coding: utf-8 -*-

import eve
import os
from eve.flaskapp import RegexConverter
from eve.flaskapp import Eve
from eve.io.base import DataLayer
from eve.tests import TestBase
from eve.exceptions import ConfigException, SchemaException
from eve.io.mongo import Mongo, Validator


class TestConfig(TestBase):
    def test_default_import_name(self):
        self.assertEqual(self.app.import_name, eve.__package__)

    def test_custom_import_name(self):
        self.app = Eve('unittest', settings=self.settings_file)
        self.assertEqual(self.app.import_name, 'unittest')

    def test_custom_kwargs(self):
        self.app = Eve('unittest', static_folder='/',
                       settings=self.settings_file)
        self.assertEqual(self.app.static_folder, '/')

    def test_regexconverter(self):
        regex_converter = self.app.url_map.converters.get('regex')
        self.assertEqual(regex_converter, RegexConverter)

    def test_default_validator(self):
        self.assertEqual(self.app.validator, Validator)

    def test_default_datalayer(self):
        self.assertEqual(type(self.app.data), Mongo)

    def test_default_settings(self):
        self.assertEqual(self.app.settings, self.settings_file)

        # TODO add tests for other global default values
        self.assertEqual(self.app.config['RATE_LIMIT_GET'], None)
        self.assertEqual(self.app.config['RATE_LIMIT_POST'], None)
        self.assertEqual(self.app.config['RATE_LIMIT_PATCH'], None)
        self.assertEqual(self.app.config['RATE_LIMIT_DELETE'], None)

        self.assertEqual(self.app.config['MONGO_HOST'], 'localhost')
        self.assertEqual(self.app.config['MONGO_PORT'], 27017)
        self.assertEqual(self.app.config['MONGO_QUERY_BLACKLIST'], ['$where',
                                                                    '$regex'])
        self.assertEqual(self.app.config['MONGO_WRITE_CONCERN'], {'w': 1})
        self.assertEqual(self.app.config['ISSUES'], '_issues')

<<<<<<< HEAD
        self.assertEqual(self.app.config['OPLOG'], False)
        self.assertEqual(self.app.config['OPLOG_NAME'], 'oplog')
        self.assertEqual(self.app.config['OPLOG_ENDPOINT'], None)
        self.assertEqual(self.app.config['OPLOG_AUDIT'], True)
        self.assertEqual(self.app.config['OPLOG_METHODS'], ['DELETE'])
=======
        self.assertEqual(self.app.config['QUERY_WHERE'], 'where')
        self.assertEqual(self.app.config['QUERY_PROJECTION'], 'projection')
        self.assertEqual(self.app.config['QUERY_SORT'], 'sort')
        self.assertEqual(self.app.config['QUERY_PAGE'], 'page')
        self.assertEqual(self.app.config['QUERY_MAX_RESULTS'], 'max_results')
        self.assertEqual(self.app.config['QUERY_EMBEDDED'], 'embedded')
>>>>>>> 938289e4

    def test_settings_as_dict(self):
        my_settings = {'API_VERSION': 'override!', 'DOMAIN': {'contacts': {}}}
        self.app = Eve(settings=my_settings)
        self.assertEqual(self.app.config['API_VERSION'], 'override!')
        # did not reset other defaults
        self.assertEqual(self.app.config['MONGO_WRITE_CONCERN'], {'w': 1})

    def test_unexisting_env_config(self):
        env = os.environ
        try:
            os.environ = {'EVE_SETTINGS': 'an_unexisting_pyfile.py'}
            self.assertRaises(IOError, Eve)
        finally:
            os.environ = env

    def test_custom_validator(self):
        class MyTestValidator(Validator):
            pass
        self.app = Eve(validator=MyTestValidator,
                       settings=self.settings_file)
        self.assertEqual(self.app.validator, MyTestValidator)

    def test_custom_datalayer(self):
        class MyTestDataLayer(DataLayer):
            def init_app(self, app):
                pass
        self.app = Eve(data=MyTestDataLayer, settings=self.settings_file)
        self.assertEqual(type(self.app.data), MyTestDataLayer)

    def test_validate_domain_struct(self):
        del self.app.config['DOMAIN']
        self.assertValidateConfigFailure('missing')

        self.app.config['DOMAIN'] = []
        self.assertValidateConfigFailure('must be a dict')

        self.app.config['DOMAIN'] = {}
        self.assertValidateConfigSuccess()

    def test_validate_resource_methods(self):
        self.app.config['RESOURCE_METHODS'] = ['PUT', 'GET', 'DELETE', 'POST']
        self.assertValidateConfigFailure('PUT')

    def test_validate_item_methods(self):
        self.app.config['ITEM_METHODS'] = ['PUT', 'GET', 'POST', 'DELETE']
        self.assertValidateConfigFailure(['POST', 'PUT'])

    def test_validate_schema_methods(self):
        test = {
            'resource_methods': ['PUT', 'GET', 'DELETE', 'POST'],
        }
        self.app.config['DOMAIN']['test_resource'] = test
        self.assertValidateConfigFailure('PUT')

    def test_validate_schema_item_methods(self):
        test = {
            'resource_methods': ['GET'],
            'item_methods': ['POST'],
        }
        self.app.config['DOMAIN']['test_resource'] = test
        self.assertValidateConfigFailure('PUT')

    def test_validate_datecreated_in_schema(self):
        self.assertUnallowedField(eve.DATE_CREATED)

    def test_validate_lastupdated_in_schema(self):
        self.assertUnallowedField(eve.LAST_UPDATED)

    def test_validate_idfield_in_schema(self):
        self.assertUnallowedField(eve.ID_FIELD, 'objectid')

    def assertUnallowedField(self, field, field_type='datetime'):
        self.domain.clear()
        schema = {field: {'type': field_type}}
        self.domain['resource'] = {'schema': schema}
        self.app.set_defaults()
        self.assertValidateSchemaFailure('resource', schema, field)

    def test_validate_schema(self):
        # lack of 'collection' key for 'data_collection' rule
        schema = self.domain['invoices']['schema']
        del(schema['person']['data_relation']['resource'])
        self.assertValidateSchemaFailure('invoices', schema, 'resource')

    def test_set_schema_defaults(self):
        # default data_relation field value
        schema = self.domain['invoices']['schema']
        data_relation = schema['person']['data_relation']
        self.assertTrue('field' in data_relation)
        self.assertEqual(data_relation['field'], self.app.config['ID_FIELD'])

    def test_set_defaults(self):
        self.domain.clear()
        resource = 'plurals'
        self.domain[resource] = {}
        self.app.set_defaults()
        self._test_defaults_for_resource(resource)
        settings = self.domain[resource]
        self.assertEqual(len(settings['schema']), 0)

    def _test_defaults_for_resource(self, resource):
        settings = self.domain[resource]
        self.assertEqual(settings['url'], resource)
        self.assertEqual(settings['internal_resource'],
                         self.app.config['INTERNAL_RESOURCE'])
        self.assertEqual(settings['resource_methods'],
                         self.app.config['RESOURCE_METHODS'])
        self.assertEqual(settings['public_methods'],
                         self.app.config['PUBLIC_METHODS'])
        self.assertEqual(settings['allowed_roles'],
                         self.app.config['ALLOWED_ROLES'])
        self.assertEqual(settings['allowed_read_roles'],
                         self.app.config['ALLOWED_READ_ROLES'])
        self.assertEqual(settings['allowed_write_roles'],
                         self.app.config['ALLOWED_WRITE_ROLES'])
        self.assertEqual(settings['cache_control'],
                         self.app.config['CACHE_CONTROL'])
        self.assertEqual(settings['cache_expires'],
                         self.app.config['CACHE_EXPIRES'])
        self.assertEqual(settings['item_methods'],
                         self.app.config['ITEM_METHODS'])
        self.assertEqual(settings['public_item_methods'],
                         self.app.config['PUBLIC_ITEM_METHODS'])
        self.assertEqual(settings['allowed_item_roles'],
                         self.app.config['ALLOWED_ITEM_ROLES'])
        self.assertEqual(settings['allowed_item_read_roles'],
                         self.app.config['ALLOWED_ITEM_READ_ROLES'])
        self.assertEqual(settings['allowed_item_write_roles'],
                         self.app.config['ALLOWED_ITEM_WRITE_ROLES'])
        self.assertEqual(settings['item_lookup'],
                         self.app.config['ITEM_LOOKUP'])
        self.assertEqual(settings['item_lookup_field'],
                         self.app.config['ITEM_LOOKUP_FIELD'])
        self.assertEqual(settings['item_url'],
                         self.app.config['ITEM_URL'])
        self.assertEqual(settings['item_title'],
                         resource.rstrip('s').capitalize())
        self.assertEqual(settings['allowed_filters'],
                         self.app.config['ALLOWED_FILTERS'])
        self.assertEqual(settings['projection'], self.app.config['PROJECTION'])
        self.assertEqual(settings['versioning'], self.app.config['VERSIONING'])
        self.assertEqual(settings['sorting'], self.app.config['SORTING'])
        self.assertEqual(settings['embedding'], self.app.config['EMBEDDING'])
        self.assertEqual(settings['pagination'], self.app.config['PAGINATION'])
        self.assertEqual(settings['auth_field'],
                         self.app.config['AUTH_FIELD'])
        self.assertEqual(settings['allow_unknown'],
                         self.app.config['ALLOW_UNKNOWN'])
        self.assertEqual(settings['extra_response_fields'],
                         self.app.config['EXTRA_RESPONSE_FIELDS'])
        self.assertEqual(settings['mongo_write_concern'],
                         self.app.config['MONGO_WRITE_CONCERN'])
        self.assertEqual(settings['resource_title'], settings['url'])

        self.assertNotEqual(settings['schema'], None)
        self.assertEqual(type(settings['schema']), dict)

    def test_datasource(self):
        self._test_datasource_for_resource('invoices')

    def _test_datasource_for_resource(self, resource):
        datasource = self.domain[resource]['datasource']
        schema = self.domain[resource]['schema']
        compare = [key for key in datasource['projection'] if key in schema]
        compare.extend([self.app.config['ID_FIELD'],
                        self.app.config['LAST_UPDATED'],
                        self.app.config['DATE_CREATED'],
                        self.app.config['ETAG']])

        self.assertEqual(datasource['projection'],
                         dict((field, 1) for (field) in compare))
        self.assertEqual(datasource['source'], resource)
        self.assertEqual(datasource['filter'], None)

    def test_validate_roles(self):
        for resource in self.domain:
            self.assertValidateRoles(resource, 'allowed_roles')
            self.assertValidateRoles(resource, 'allowed_read_roles')
            self.assertValidateRoles(resource, 'allowed_write_roles')
            self.assertValidateRoles(resource, 'allowed_item_roles')
            self.assertValidateRoles(resource, 'allowed_item_read_roles')
            self.assertValidateRoles(resource, 'allowed_item_write_roles')

    def assertValidateRoles(self, resource, directive):
        prev = self.domain[resource][directive]
        self.domain[resource][directive] = 'admin'
        self.assertValidateConfigFailure(directive)
        self.domain[resource][directive] = []
        self.assertValidateConfigSuccess()
        self.domain[resource][directive] = ['admin', 'dev']
        self.assertValidateConfigSuccess()
        self.domain[resource][directive] = None
        self.assertValidateConfigFailure(directive)
        self.domain[resource][directive] = prev

    def assertValidateConfigSuccess(self):
        try:
            self.app.validate_domain_struct()
            self.app.validate_config()
        except ConfigException as e:
            self.fail('ConfigException not expected: %s' % e)

    def assertValidateConfigFailure(self, expected):
        try:
            self.app.validate_domain_struct()
            self.app.validate_config()
        except ConfigException as e:
            if isinstance(expected, str):
                expected = [expected]
            for exp in expected:
                self.assertTrue(exp.lower() in str(e).lower())
        else:
            self.fail("ConfigException expected but not raised.")

    def assertValidateSchemaFailure(self, resource, schema, expected):
        try:
            self.app.validate_schema(resource, schema)
        except SchemaException as e:
            self.assertTrue(expected.lower() in str(e).lower())
        else:
            self.fail("SchemaException expected but not raised.")

    def test_schema_defaults(self):
        self.domain.clear()
        self.domain['resource'] = {
            'schema': {
                'title': {
                    'type': 'string',
                    'default': 'Mr.',
                },
                'price': {
                    'type': 'integer',
                    'default': 100
                },
            }
        }
        self.app.set_defaults()
        settings = self.domain['resource']
        self.assertEqual({'title': 'Mr.', 'price': 100}, settings['defaults'])

    def test_url_helpers(self):
        self.assertNotEqual(self.app.config.get('URLS'), None)
        self.assertEqual(type(self.app.config['URLS']), dict)

        self.assertNotEqual(self.app.config.get('SOURCES'), None)
        self.assertEqual(type(self.app.config['SOURCES']), dict)

        del(self.domain['internal_transactions'])
        for resource, settings in self.domain.items():
            self.assertEqual(settings['url'],
                             self.app.config['URLS'][resource])
            self.assertEqual(settings['datasource'],
                             self.app.config['SOURCES'][resource])

    def test_url_rules(self):
        map_adapter = self.app.url_map.bind(self.app.config.get(
            'SERVER_NAME', ''))

        del(self.domain['peopleinvoices'])
        del(self.domain['internal_transactions'])
        for _, settings in self.domain.items():
            for method in settings['resource_methods']:
                self.assertTrue(map_adapter.test('/%s/' % settings['url'],
                                                 method))

            # TODO test item endpoints as well. gonna be tricky since
            # we have to reverse regexes here. will be fun.

    def test_register_resource(self):
        resource = 'resource'
        settings = {
            'schema': {
                'title': {
                    'type': 'string',
                    'default': 'Mr.',
                },
                'price': {
                    'type': 'integer',
                    'default': 100
                },
            }
        }
        self.app.register_resource(resource, settings)
        self._test_defaults_for_resource(resource)
        self._test_datasource_for_resource(resource)
        self.test_validate_roles()

    def test_auth_field_as_idfield(self):
        resource = 'resource'
        settings = {
            'auth_field': self.app.config['ID_FIELD'],
        }
        self.assertRaises(ConfigException, self.app.register_resource,
                          resource, settings)

    def test_oplog_config(self):

        # OPLOG_ENDPOINT is disabled by default so we don't have the endpoint
        # in our domain
        self.assertFalse('oplog' in self.domain)

        # if OPLOG_ENDPOINT is eanbled the endoint is included with the domain
        self.app.config['OPLOG_ENDPOINT'] = 'oplog'
        self.app._init_oplog()
        self.assertOplog('oplog', 'oplog')
        del(self.domain['oplog'])

        # OPLOG can be also with a custom name (which will be used
        # as the collection/table name on the db)
        oplog = 'custom'
        self.app.config['OPLOG_NAME'] = oplog
        self.app._init_oplog()
        self.assertOplog(oplog, 'oplog')
        del(self.domain[oplog])

        # oplog can be defined as a regular API endpoint, with a couple caveats
        self.domain['oplog'] = {
            'resource_methods': ['POST', 'DELETE'],     # not allowed
            'resource_items': ['PATCH', 'PUT'],         # not allowed
            'url': 'custom_url',
            'datasource': {'source': 'customsource'}
        }
        self.app.config['OPLOG_NAME'] = 'oplog'
        settings = self.domain['oplog']
        self.app._init_oplog()

        # endpoint is always read-only
        self.assertEqual(settings['resource_methods'], ['GET'])
        self.assertEqual(settings['item_methods'], ['GET'])
        # other settings are customizable
        self.assertEqual(settings['url'], 'custom_url')
        self.assertEqual(settings['datasource']['source'], 'customsource')

    def assertOplog(self, key, endpoint):
        self.assertTrue(key in self.domain)

        settings = self.domain[key]
        self.assertEqual(settings['resource_methods'], ['GET'])
        self.assertEqual(settings['item_methods'], ['GET'])
        self.assertEqual(settings['url'], endpoint)
        self.assertEqual(settings['datasource']['source'], key)<|MERGE_RESOLUTION|>--- conflicted
+++ resolved
@@ -49,20 +49,18 @@
         self.assertEqual(self.app.config['MONGO_WRITE_CONCERN'], {'w': 1})
         self.assertEqual(self.app.config['ISSUES'], '_issues')
 
-<<<<<<< HEAD
         self.assertEqual(self.app.config['OPLOG'], False)
         self.assertEqual(self.app.config['OPLOG_NAME'], 'oplog')
         self.assertEqual(self.app.config['OPLOG_ENDPOINT'], None)
         self.assertEqual(self.app.config['OPLOG_AUDIT'], True)
         self.assertEqual(self.app.config['OPLOG_METHODS'], ['DELETE'])
-=======
+
         self.assertEqual(self.app.config['QUERY_WHERE'], 'where')
         self.assertEqual(self.app.config['QUERY_PROJECTION'], 'projection')
         self.assertEqual(self.app.config['QUERY_SORT'], 'sort')
         self.assertEqual(self.app.config['QUERY_PAGE'], 'page')
         self.assertEqual(self.app.config['QUERY_MAX_RESULTS'], 'max_results')
         self.assertEqual(self.app.config['QUERY_EMBEDDED'], 'embedded')
->>>>>>> 938289e4
 
     def test_settings_as_dict(self):
         my_settings = {'API_VERSION': 'override!', 'DOMAIN': {'contacts': {}}}
