import simplejson as json
<<<<<<< HEAD
=======
from ast import literal_eval

from eve.tests import TestBase
from eve.tests.utils import DummyEvent
from eve.tests.test_settings import MONGO_DBNAME

>>>>>>> 88166d16
from eve import STATUS_OK, LAST_UPDATED, ID_FIELD, DATE_CREATED, ISSUES, \
    STATUS, ETAG


class TestPost(TestBase):
    def test_unknown_resource(self):
        _, status = self.post(self.unknown_resource_url, data={})
        self.assert404(status)

    def test_readonly_resource(self):
        _, status = self.post(self.readonly_resource_url, data={})
        self.assert405(status)

    def test_post_to_item_endpoint(self):
        _, status = self.post(self.item_id_url, data={})
        self.assert405(status)

    def test_validation_error(self):
        r, status = self.post(self.known_resource_url, data={"ref": "123"})
        self.assert200(status)
        self.assertValidationError(r, {'ref': 'min length is 25'})

        r, status = self.post(self.known_resource_url, data={"prog": 123})
        self.assert200(status)
        self.assertValidationError(r, {'ref': 'required'})

    def test_post_empty_resource(self):
        data = []
        for _ in range(10):
            data.append({"inv_number": self.random_string(10)})
        r, status = self.post(self.empty_resource_url, data=data)
        self.assert201(status)
        self.assertPostResponse(r)

    def test_post_string(self):
        test_field = 'ref'
        test_value = "1234567890123456789054321"
        data = {test_field: test_value}
        self.assertPostItem(data, test_field, test_value)

    def test_post_integer(self):
        del(self.domain['contacts']['schema']['ref']['required'])
        test_field = 'prog'
        test_value = 1
        data = {test_field: test_value}
        self.assertPostItem(data, test_field, test_value)

    def test_post_list_as_array(self):
        del(self.domain['contacts']['schema']['ref']['required'])
        test_field = "role"
        test_value = ["vendor", "client"]
        data = {test_field: test_value}
        self.assertPostItem(data, test_field, test_value)

    def test_post_rows(self):
        del(self.domain['contacts']['schema']['ref']['required'])
        test_field = "rows"
        test_value = [
            {'sku': 'AT1234', 'price': 99},
            {'sku': 'XF9876', 'price': 9999}
        ]
        data = {test_field: test_value}
        self.assertPostItem(data, test_field, test_value)

    def test_post_list(self):
        del(self.domain['contacts']['schema']['ref']['required'])
        test_field = "alist"
        test_value = ["a_string", 99]
        data = {test_field: test_value}
        self.assertPostItem(data, test_field, test_value)

    def test_post_dict(self):
        del(self.domain['contacts']['schema']['ref']['required'])
        test_field = "location"
        test_value = {'address': 'an address', 'city': 'a city'}
        data = {test_field: test_value}
        self.assertPostItem(data, test_field, test_value)

    def test_post_datetime(self):
        del(self.domain['contacts']['schema']['ref']['required'])
        test_field = "born"
        test_value = "Tue, 06 Nov 2012 10:33:31 GMT"
        data = {test_field: test_value}
        self.assertPostItem(data, test_field, test_value)

    def test_post_objectid(self):
        del(self.domain['contacts']['schema']['ref']['required'])
        test_field = 'tid'
        test_value = "50656e4538345b39dd0414f0"
        data = {test_field: test_value}
        self.assertPostItem(data, test_field, test_value)

    def test_post_default_value(self):
        test_field = 'title'
        test_value = "Mr."
        data = {'ref': '9234567890123456789054321'}
        self.assertPostItem(data, test_field, test_value)

    def test_post_default_value_none(self):
        # default values that assimilate to None (0, '', False) were ignored
        # prior to 0.1.1
        title = self.domain['contacts']['schema']['title']
        title['default'] = ''
        self.app.set_defaults()
        data = {"ref": "UUUUUUUUUUUUUUUUUUUUUUUUU"}
        self.assertPostItem(data, 'title', '')

        title['type'] = 'integer'
        title['default'] = 0
        self.app.set_defaults()
        data = {"ref": "TTTTTTTTTTTTTTTTTTTTTTTTT"}
        self.assertPostItem(data, 'title', 0)

        title['type'] = 'boolean'
        title['default'] = False
        self.app.set_defaults()
        data = {"ref": "QQQQQQQQQQQQQQQQQQQQQQQQQ"}
        self.assertPostItem(data, 'title', False)

    def test_multi_post(self):
        data = [
            {"ref": "9234567890123456789054321"},
            {"prog": 7},
            {"ref": "5432112345678901234567890", "role": ["agent"]},
            {"ref": self.item_ref},
            {"ref": "9234567890123456789054321", "tid": "12345678"},
        ]
        r = self.perform_post(data, [0, 2])

        self.assertValidationError(r[1], {'ref': 'required'})
        self.assertValidationError(r[3], {'ref': 'unique'})
        self.assertValidationError(r[4], {'tid': 'ObjectId'})

        item_id = r[0][ID_FIELD]
        db_value = self.compare_post_with_get(item_id, 'ref')
        self.assertTrue(db_value == data[0]['ref'])

        item_id = r[2][ID_FIELD]
        db_value = self.compare_post_with_get(item_id, ['ref', 'role'])
        self.assertTrue(db_value[0] == data[2]['ref'])
        self.assertTrue(db_value[1] == data[2]['role'])

        # items on which validation failed should not be inserted into the db
        _, status = self.get(self.known_resource_url, 'where=prog==7')
        self.assert404(status)

    def test_post_x_www_form_urlencoded(self):
        test_field = "ref"
        test_value = "1234567890123456789054321"
        data = {test_field: test_value}
        r, status = self.parse_response(self.test_client.post(
            self.known_resource_url, data=data))
        self.assert201(status)
        self.assertTrue('OK' in r[STATUS])
        self.assertPostResponse(r)

    def test_post_referential_integrity(self):
        data = {"person": self.unknown_item_id}
        r, status = self.post('/invoices/', data=data)
        self.assert200(status)
        expected = ("value '%s' must exist in resource '%s', field '%s'" %
                    (self.unknown_item_id, 'contacts',
                     self.app.config['ID_FIELD']))
        self.assertValidationError(r, {'person': expected})

        data = {"person": self.item_id}
        r, status = self.post('/invoices/', data=data)
        self.assert201(status)
        self.assertPostResponse(r)

    def test_post_allow_unknown(self):
        del(self.domain['contacts']['schema']['ref']['required'])
        data = {"unknown": "unknown"}
        r, status = self.post(self.known_resource_url, data=data)
        self.assert200(status)
        self.assertValidationError(r, {'unknown': 'unknown'})
        self.app.config['DOMAIN'][self.known_resource]['allow_unknown'] = True
        r, status = self.post(self.known_resource_url, data=data)
        self.assert201(status)
        self.assertPostResponse(r)

    def test_post_with_content_type_charset(self):
        test_field = 'ref'
        test_value = "1234567890123456789054321"
        data = {test_field: test_value}
        r, status = self.post(self.known_resource_url, data=data,
                              content_type='application/json; charset=utf-8')
        self.assert201(status)
        self.assertPostResponse(r)

    def test_post_with_extra_response_fields(self):
        self.domain['contacts']['extra_response_fields'] = ['ref', 'notreally']
        test_field = 'ref'
        test_value = "1234567890123456789054321"
        data = {test_field: test_value}
        r, status = self.post(self.known_resource_url, data=data)
        self.assert201(status)
        self.assertTrue('ref' in r and 'notreally' not in r)

    def test_post_write_concern(self):
        # should get a 500 since there's no replicaset on mongod test instance
        self.domain['contacts']['mongo_write_concern'] = {'w': 2}
        test_field = 'ref'
        test_value = "1234567890123456789054321"
        data = {test_field: test_value}
        _, status = self.post(self.known_resource_url, data=data)
        self.assert500(status)
        # 0 and 1 are the only valid values for 'w' on our mongod instance
        self.domain['contacts']['mongo_write_concern'] = {'w': 0}
        test_value = "1234567890123456789054329"
        data = {test_field: test_value}
        _, status = self.post(self.known_resource_url, data=data)
        self.assert201(status)

    def test_post_with_get_override(self):
        # a GET request with POST override turns into a POST request.
        test_field = 'ref'
        test_value = "1234567890123456789054321"
        data = json.dumps({test_field: test_value})
        headers = [('X-HTTP-Method-Override', 'POST'),
                   ('Content-Type', 'application/json')]
        r = self.test_client.get(self.known_resource_url, data=data,
                                 headers=headers)
        self.assert201(r.status_code)
        self.assertPostResponse(json.loads(r.get_data()))

    def test_post_list_of_objectid(self):
        objectid = '50656e4538345b39dd0414f0'
        del(self.domain['contacts']['schema']['ref']['required'])
        data = {'id_list': ['%s' % objectid]}
        r, status = self.post(self.known_resource_url, data=data)
        self.assert201(status)
        r, status = self.get(self.known_resource, '?where={"id_list": '
                             '{"$in": ["%s"]}}' % objectid)
        self.assert200(status)
        self.assertTrue(len(r), 1)
        self.assertTrue('%s' % objectid in r['_items'][0]['id_list'])

    def test_post_nested_dict_objectid(self):
        objectid = '50656e4538345b39dd0414f0'
        del(self.domain['contacts']['schema']['ref']['required'])
        data = {'id_list_of_dict': [{'id': '%s' % objectid}]}
        r, status = self.post(self.known_resource_url, data=data)
        self.assert201(status)
        r, status = self.get(self.known_resource,
                             '?where={"id_list_of_dict.id": ' '"%s"}'
                             % objectid)
        self.assertTrue(len(r), 1)
        self.assertTrue('%s' % objectid in
                        r['_items'][0]['id_list_of_dict'][0]['id'])

    def test_post_list_fixed_len(self):
        objectid = '50656e4538345b39dd0414f0'
        del(self.domain['contacts']['schema']['ref']['required'])
        data = {'id_list_fixed_len': ['%s' % objectid]}
        r, status = self.post(self.known_resource_url, data=data)
        self.assert201(status)
        r, status = self.get(self.known_resource,
                             '?where={"id_list_fixed_len": '
                             '{"$in": ["%s"]}}' % objectid)
        self.assert200(status)
        self.assertTrue(len(r), 1)
        self.assertTrue('%s' % objectid in r['_items'][0]['id_list_fixed_len'])

    def test_custom_issues(self):
        self.app.config['ISSUES'] = 'errors'
        r, status = self.post(self.known_resource_url, data={"ref": "123"})
        self.assert200(status)
        self.assertTrue('errors' in r and ISSUES not in r)

    def test_custom_status(self):
        self.app.config['STATUS'] = 'report'
        r, status = self.post(self.known_resource_url, data={"ref": "123"})
        self.assert200(status)
        self.assertTrue('report' in r and STATUS not in r)

    def test_custom_etag_update_date(self):
        self.app.config['ETAG'] = '_myetag'
        r, status = self.post(self.known_resource_url,
                              data={"ref": "1234567890123456789054321"})
        self.assert201(status)
        self.assertTrue('_myetag' in r and ETAG not in r)

    def test_custom_date_updated(self):
        self.app.config['LAST_UPDATED'] = '_update_date'
        r, status = self.post(self.known_resource_url,
                              data={"ref": "1234567890123456789054321"})
        self.assert201(status)
        self.assertTrue('_update_date' in r and LAST_UPDATED not in r)

    def test_subresource(self):
        data = {"person": self.item_id}
        response, status = self.post('users/%s/invoices' % self.item_id,
                                     data=data)
        self.assert201(status)
        self.assertPostResponse(response)

    def test_post_ifmatch_disabled(self):
        # if IF_MATCH is disabled, then we get no etag in the payload.
        self.app.config['IF_MATCH'] = False
        test_field = 'ref'
        test_value = "1234567890123456789054321"
        data = {test_field: test_value}
        r, status = self.post(self.known_resource_url, data=data)
        self.assertTrue(ETAG not in r)

    def test_post_custom_idfield(self):
        # test that we can post a document with a custom id_field
        id_field = 'id'
        test_value = '1234'
        data = {id_field: test_value}

        self.app.config['ID_FIELD'] = id_field
        #self.app.config['url_rule'] = 'regex("[a-f0-9]{4}")'

        # custom id_fields also need to be included in the resource schema
        self.domain['contacts']['schema'][id_field] = {
            'type': 'string',
            'required': True,
            'unique': True
        }
        del(self.domain['contacts']['schema']['ref']['required'])

        r, status = self.post(self.known_resource_url, data=data)
        self.assert201(status)
        self.assertTrue(id_field in r)
        self.assertTrue(ID_FIELD not in r)
        self.assertItemLink(r['_links'], r[id_field])

    def perform_post(self, data, valid_items=[0]):
        r, status = self.post(self.known_resource_url, data=data)
        self.assert201(status)
        self.assertPostResponse(r, valid_items)
        return r

    def assertPostItem(self, data, test_field, test_value):
        r = self.perform_post(data)
        item_id = r[ID_FIELD]
        item_etag = r[ETAG]
        db_value = self.compare_post_with_get(item_id, [test_field, ETAG])
        self.assertTrue(db_value[0] == test_value)
        self.assertTrue(db_value[1] == item_etag)

    def assertPostResponse(self, response, valid_items=[0], id_field=ID_FIELD):
        if isinstance(response, dict):
            response = [response]
        for i in valid_items:
            item = response[i]
            self.assertTrue(STATUS in item)
            self.assertTrue(STATUS_OK in item[STATUS])
            self.assertFalse(ISSUES in item)
            self.assertTrue(ID_FIELD in item)
            self.assertTrue(LAST_UPDATED in item)
            self.assertTrue('_links' in item)
            self.assertItemLink(item['_links'], item[ID_FIELD])
            self.assertTrue(ETAG in item)

    def compare_post_with_get(self, item_id, fields):
        raw_r = self.test_client.get("%s/%s" % (self.known_resource_url,
                                                item_id))
        item, status = self.parse_response(raw_r)
        self.assert200(status)
        self.assertTrue(ID_FIELD in item)
        self.assertTrue(item[ID_FIELD] == item_id)
        self.assertTrue(DATE_CREATED in item)
        self.assertTrue(LAST_UPDATED in item)
        self.assertEqual(item[DATE_CREATED], item[LAST_UPDATED])
        if isinstance(fields, list):
            return [item[field] for field in fields]
        else:
<<<<<<< HEAD
            return item[fields]
=======
            return item[fields]

    def post(self, url, data, headers=[], content_type='application/json'):
        headers.append(('Content-Type', content_type))
        r = self.test_client.post(url, data=json.dumps(data), headers=headers)
        return self.parse_response(r)


class TestEvents(TestBase):
    new_contact_id = "0123456789012345678901234"

    def test_on_pre_POST(self):
        devent = DummyEvent(self.before_insert)
        self.app.on_pre_POST += devent
        self.post()
        self.assertIsNotNone(devent.called)

    def test_on_pre_POST_contacts(self):
        devent = DummyEvent(self.before_insert)
        self.app.on_pre_POST_contacts += devent
        self.post()
        self.assertIsNotNone(devent.called)

    def test_on_post_POST(self):
        devent = DummyEvent(self.after_insert)
        self.app.on_post_POST += devent
        self.post()
        self.assertEqual(devent.called[0], self.known_resource)

    def test_on_POST_post_resource(self):
        devent = DummyEvent(self.after_insert)
        self.app.on_post_POST_contacts += devent
        self.post()
        self.assertIsNotNone(devent.called)

    def test_on_insert(self):
        devent = DummyEvent(self.before_insert, True)
        self.app.on_insert += devent
        self.post()
        self.assertEqual(self.known_resource, devent.called[0])
        self.assertEqual(self.new_contact_id, devent.called[1][0]['ref'])

    def test_on_insert_contacts(self):
        devent = DummyEvent(self.before_insert, True)
        self.app.on_insert_contacts += devent
        self.post()
        self.assertEqual(self.new_contact_id, devent.called[0][0]['ref'])

    def test_on_inserted(self):
        devent = DummyEvent(self.after_insert, True)
        self.app.on_inserted += devent
        self.post()
        self.assertEqual(self.known_resource, devent.called[0])
        self.assertEqual(self.new_contact_id, devent.called[1][0]['ref'])

    def test_on_inserted_contacts(self):
        devent = DummyEvent(self.after_insert, True)
        self.app.on_inserted_contacts += devent
        self.post()
        self.assertEqual(self.new_contact_id, devent.called[0][0]['ref'])

    def post(self):
        headers = [('Content-Type', 'application/json')]
        data = json.dumps({"ref": self.new_contact_id})
        self.test_client.post(
            self.known_resource_url, data=data, headers=headers)

    def before_insert(self):
        db = self.connection[MONGO_DBNAME]
        return db.contacts.find_one({"ref": self.new_contact_id}) is None

    def after_insert(self):
        return not self.before_insert()
>>>>>>> 88166d16
<|MERGE_RESOLUTION|>--- conflicted
+++ resolved
@@ -1,13 +1,9 @@
 import simplejson as json
-<<<<<<< HEAD
-=======
-from ast import literal_eval
 
 from eve.tests import TestBase
 from eve.tests.utils import DummyEvent
 from eve.tests.test_settings import MONGO_DBNAME
 
->>>>>>> 88166d16
 from eve import STATUS_OK, LAST_UPDATED, ID_FIELD, DATE_CREATED, ISSUES, \
     STATUS, ETAG
 
@@ -378,9 +374,6 @@
         if isinstance(fields, list):
             return [item[field] for field in fields]
         else:
-<<<<<<< HEAD
-            return item[fields]
-=======
             return item[fields]
 
     def post(self, url, data, headers=[], content_type='application/json'):
@@ -453,5 +446,4 @@
         return db.contacts.find_one({"ref": self.new_contact_id}) is None
 
     def after_insert(self):
-        return not self.before_insert()
->>>>>>> 88166d16
+        return not self.before_insert()