--- conflicted
+++ resolved
@@ -166,9 +166,6 @@
         response, status = self.delete('users/%s/invoices/%s' %
                                        (fake_contact_id, self.invoice_id),
                                        headers=headers)
-<<<<<<< HEAD
-        self.assert200(status)
-=======
         self.assert200(status)
 
     def delete(self, url, headers=None):
@@ -292,5 +289,4 @@
         return db.contacts.find_one(ObjectId(self.item_id)) is not None
 
     def after_delete(self):
-        return not self.before_delete()
->>>>>>> 88166d16
+        return not self.before_delete()