--- conflicted
+++ resolved
@@ -6,11 +6,7 @@
 
     An out-of-the-box REST Web API that's as dangerous as you want it to be.
 
-<<<<<<< HEAD
-    :copyright: (c) 2016 by Nicola Iarocci.
-=======
     :copyright: (c) 2017 by Nicola Iarocci.
->>>>>>> 47bb7d11
     :license: BSD, see LICENSE for more details.
 
     .. versionchanged:: 0.5
@@ -42,11 +38,7 @@
 
 """
 
-<<<<<<< HEAD
-__version__ = '0.6.3'
-=======
 __version__ = '0.7'
->>>>>>> 47bb7d11
 
 # RFC 1123 (ex RFC 822)
 DATE_FORMAT = '%a, %d %b %Y %H:%M:%S GMT'
