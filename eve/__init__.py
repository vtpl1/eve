--- conflicted
+++ resolved
@@ -38,11 +38,7 @@
 
 """
 
-<<<<<<< HEAD
-__version__ = '0.5.3'
-=======
 __version__ = '0.6'
->>>>>>> 9924824c
 
 # RFC 1123 (ex RFC 822)
 DATE_FORMAT = '%a, %d %b %Y %H:%M:%S GMT'
