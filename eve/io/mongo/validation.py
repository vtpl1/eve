# -*- coding: utf-8 -*-

"""
    eve.io.mongo.validation
    ~~~~~~~~~~~~~~~~~~~~~~~

    This module implements the mongo Validator class, used to validate that
    objects incoming via POST/PATCH requests conform to the API domain.
    An extension of Cerberus Validator.

    :copyright: (c) 2014 by Nicola Iarocci.
    :license: BSD, see LICENSE for more details.
"""

from eve.utils import config
from bson import ObjectId
from flask import current_app as app
from cerberus import Validator
from werkzeug.datastructures import FileStorage
from eve.versioning import get_data_version_relation_document, \
    missing_version_field
<<<<<<< HEAD
from eve.io.mongo.utils import Point, MultiPoint, LineString, Polygon, \
=======
from eve.io.mongo.geo import Point, MultiPoint, LineString, Polygon, \
>>>>>>> 722e81b0
    MultiLineString, MultiPolygon, GeometryCollection


class Validator(Validator):
    """ A cerberus.Validator subclass adding the `unique` contraint to
    Cerberus standard validation.

    :param schema: the validation schema, to be composed according to Cerberus
                   documentation.
    :param resource: the resource name.

    .. versionchanged:: 0.5
       Fix crash bug with Cerberus 0.7.1+ and keyschema rule. See Cerberus #48.

    .. versionchanged:: 0.0.6
       Support for 'allow_unknown' which allows to successfully validate
       unknown key/value pairs.

    .. versionchanged:: 0.0.4
       Support for 'transparent_schema_rules' introduced with Cerberus 0.0.3,
       which allows for insertion of 'default' values in POST requests.
    """
    def __init__(self, schema=None, resource=None):
        self.resource = resource
        self._id = None
        super(Validator, self).__init__(schema, transparent_schema_rules=True)
        if resource:
            self.allow_unknown = config.DOMAIN[resource]['allow_unknown']

    def validate_update(self, document, _id):
        """ Validate method to be invoked when performing an update, not an
        insert.

        :param document: the document to be validated.
        :param _id: the unique id of the document.
        """
        self._id = _id
        return super(Validator, self).validate_update(document)

    def validate_replace(self, document, _id):
        """ Validation method to be invoked when performing a document
        replacement. This differs from :func:`validation_update` since in this
        case we want to perform a full :func:`validate` (the new document is to
        be considered a new insertion and required fields needs validation).
        However, like with validate_update, we also want the current _id
        not to be checked when validationg 'unique' values.

        .. versionadded:: 0.1.0
        """
        self._id = _id
        return super(Validator, self).validate(document)

    def _validate_unique(self, unique, field, value):
        """ Enables validation for `unique` schema attribute.

        :param unique: Boolean, wether the field value should be
                       unique or not.
        :param field: field name.
        :param value: field value.

        .. versionchanged:: 0.3
           Support for new 'self._error' signature introduced with Cerberus
           v0.5.

        .. versionchanged:: 0.2
           Handle the case in which ID_FIELD is not of ObjectId type.
        """
        if unique:
            query = {field: value}
            if self._id:
                try:
                    query[config.ID_FIELD] = {'$ne': ObjectId(self._id)}
                except:
                    query[config.ID_FIELD] = {'$ne': self._id}

            if app.data.find_one(self.resource, None, **query):
                self._error(field, "value '%s' is not unique" % value)

    def _validate_data_relation(self, data_relation, field, value):
        """ Enables validation for `data_relation` field attribute. Makes sure
        'value' of 'field' adheres to the referential integrity rule specified
        by 'data_relation'.

        :param data_relation: a dict following keys:
            'collection': foreign collection name
            'field': foreign field name
            'version': True if this relation points to a specific version
            'type': the type for the reference field if 'version': True
        :param field: field name.
        :param value: field value.

        .. versionchanged:: 0.4
           Support for document versioning.

        .. versionchanged:: 0.3
           Support for new 'self._error' signature introduced with Cerberus
           v0.5.

        .. versionchanged:: 0.1.1
           'collection' key renamed to 'resource' (data_relation)

        .. versionadded: 0.0.5
        """
        if 'version' in data_relation and data_relation['version'] is True:
            value_field = data_relation['field']
            version_field = app.config['VERSION']

            # check value format
            if isinstance(value, dict) and value_field in value \
                    and version_field in value:
                resource_def = config.DOMAIN[data_relation['resource']]
                if resource_def['versioning'] is False:
                    self._error(
                        field, "can't save a version with"
                        " data_relation if '%s' isn't versioned" %
                        data_relation['resource'])
                else:
                    search = None

                    # support late versioning
                    if value[version_field] == 1:
                        # there is a chance this document hasn't been saved
                        # since versioning was turned on
                        search = missing_version_field(data_relation, value)

                    if not search:
                        search = get_data_version_relation_document(
                            data_relation, value)

                    if not search:
                        self._error(
                            field, "value '%s' must exist in resource"
                            " '%s', field '%s' at version '%s'." % (
                                value[value_field], data_relation['resource'],
                                data_relation['field'], value[version_field]))
            else:
                self._error(
                    field, "versioned data_relation must be a dict"
                    " with fields '%s' and '%s'" %
                    (value_field, version_field))
        else:
            query = {data_relation['field']: value}
            if not app.data.find_one(data_relation['resource'], None, **query):
                self._error(
                    field,
                    "value '%s' must exist in resource '%s', field '%s'." %
                    (value, data_relation['resource'], data_relation['field']))

    def _validate_type_objectid(self, field, value):
        """ Enables validation for `objectid` data type.

        :param field: field name.
        :param value: field value.

        .. versionchanged:: 0.3
           Support for new 'self._error' signature introduced with Cerberus
           v0.5.

        .. versionchanged:: 0.1.1
           regex check replaced with proper type check.
        """
        if not isinstance(value, ObjectId):
            self._error(field, "value '%s' cannot be converted to a ObjectId"
                        % value)

    def _validate_readonly(self, read_only, field, value):
        """ Since default values are now resolved before validation we make
        sure that a value for a read-only field is considered legit if it
        matches an eventual 'default' setting for the field.

        .. versionadded:: 0.4
        """
        default = config.DOMAIN[self.resource]['schema'][field].get('default')
        if value != default:
            super(Validator, self)._validate_readonly(read_only, field, value)

    def _validate_type_media(self, field, value):
        """ Enables validation for `media` data type.

        :param field: field name.
        :param value: field value.

        .. versionadded:: 0.3
        """
        if not isinstance(value, FileStorage):
            self._error(field, "file was expected, got '%s' instead." % value)

    def _validate_type_point(self, field, value):
        """ Enables validation for `point` data type.

        :param field: field name.
        :param value: field value.
        """
        try:
            Point(value)
        except TypeError as e:
            self._error(field, "Point not correct %s: %s" % (value, e))

    def _validate_type_linestring(self, field, value):
        """ Enables validation for `linestring` data type.

        :param field: field name.
        :param value: field value.
        """
        try:
            LineString(value)
        except TypeError:
            self._error(field, "LineString not correct %s " % value)

    def _validate_type_polygon(self, field, value):
        """ Enables validation for `polygon` data type.

        :param field: field name.
        :param value: field value.
        """
        try:
            Polygon(value)
        except TypeError:
            self._error(field, "LineString not correct %s " % value)

    def _validate_type_multipoint(self, field, value):
        """ Enables validation for `multipoint` data type.

        :param field: field name.
        :param value: field value.
        """
        try:
            MultiPoint(value)
        except TypeError:
            self._error(field, "MultiPoint not correct" % value)

    def _validate_type_multilinestring(self, field, value):
        """ Enables validation for `multilinestring`data type.

        :param field: field name.
        :param value: field value.
        """
        try:
            MultiLineString(value)
        except TypeError:
            self._error(field, "MultiLineString not  correct" % value)

    def _validate_type_multipolygon(self, field, value):
        """ Enables validation for `multipolygon` data type.

        :param field: field name.
        :param value: field value.
        """
        try:
            MultiPolygon(value)
        except TypeError:
            self._error(field, "MultiPolygon not  correct" % value)

    def _validate_type_geometrycollection(self, field, value):
        """ Enables validation for `geometrycollection`data type

        :param field: field name.
        :param value: field nvalue
        """
        try:
            GeometryCollection(value)
        except TypeError:
            self._error(field, "GeometryCollection not correct" % value)<|MERGE_RESOLUTION|>--- conflicted
+++ resolved
@@ -19,11 +19,7 @@
 from werkzeug.datastructures import FileStorage
 from eve.versioning import get_data_version_relation_document, \
     missing_version_field
-<<<<<<< HEAD
-from eve.io.mongo.utils import Point, MultiPoint, LineString, Polygon, \
-=======
 from eve.io.mongo.geo import Point, MultiPoint, LineString, Polygon, \
->>>>>>> 722e81b0
     MultiLineString, MultiPolygon, GeometryCollection
 
 
